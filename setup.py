#!/usr/bin/env python
# -*- coding: utf-8 -*-

import re
try:
    from setuptools import setup
except:
    from distutils.core import setup

import sys
if sys.version_info < (3, 4):
    raise 'must use Python version 3.4 or higher'

readme = """TBModels is a tool for reading, creating and modifying tight-binding models."""

with open('./tbmodels/_version.py', 'r') as f:
    match_expr = "__version__[^'" + '"]+([' + "'" + r'"])([^\1]+)\1'
    version = re.search(match_expr, f.read()).group(2)

EXTRAS_REQUIRE = {
    'kwant': ['kwant'],
<<<<<<< HEAD
    'dev': ['pytest', 'yapf==0.20', 'pythtb', 'pre-commit', 'pytest-cov']
=======
    'dev': ['pytest', 'yapf==0.20', 'pythtb', 'pre-commit', 'sphinx', 'sphinx-rtd-theme==0.2.4', 'sphinx-click']
>>>>>>> a6367d95
}
EXTRAS_REQUIRE['dev'] += EXTRAS_REQUIRE['kwant']

setup(
    name='tbmodels',
    version=version,
    url='http://z2pack.ethz.ch/tbmodels',
    author='Dominik Gresch',
    author_email='greschd@gmx.ch',
    description='Reading, creating and modifying tight-binding models.',
    install_requires=[
        'numpy', 'scipy', 'h5py', 'fsc.export', 'symmetry-representation', 'click', 'bands-inspect',
        'fsc.hdf5-io>=0.2.0'
    ],
    extras_require=EXTRAS_REQUIRE,
    long_description=readme,
    classifiers=[
        'License :: OSI Approved :: GNU General Public License v3 (GPLv3)', 'Natural Language :: English',
        'Operating System :: Unix', 'Programming Language :: Python :: 3', 'Programming Language :: Python :: 3.4',
        'Programming Language :: Python :: 3.5', 'Programming Language :: Python :: 3.6',
        'Intended Audience :: Science/Research', 'Topic :: Scientific/Engineering :: Physics'
    ],
    entry_points='''
        [console_scripts]
        tbmodels=tbmodels._cli:cli
    ''',
    license='GPL',
    packages=['tbmodels', 'tbmodels._ptools']
)<|MERGE_RESOLUTION|>--- conflicted
+++ resolved
@@ -19,11 +19,7 @@
 
 EXTRAS_REQUIRE = {
     'kwant': ['kwant'],
-<<<<<<< HEAD
-    'dev': ['pytest', 'yapf==0.20', 'pythtb', 'pre-commit', 'pytest-cov']
-=======
-    'dev': ['pytest', 'yapf==0.20', 'pythtb', 'pre-commit', 'sphinx', 'sphinx-rtd-theme==0.2.4', 'sphinx-click']
->>>>>>> a6367d95
+    'dev': ['pytest', 'pytest-cov', 'yapf==0.20', 'pythtb', 'pre-commit', 'sphinx', 'sphinx-rtd-theme==0.2.4', 'sphinx-click']
 }
 EXTRAS_REQUIRE['dev'] += EXTRAS_REQUIRE['kwant']
 
